import type { ModelInfo, OllamaApiResponse, OllamaModel } from './types';

export const WORK_DIR_NAME = 'project';
export const WORK_DIR = `/home/${WORK_DIR_NAME}`;
export const MODIFICATIONS_TAG_NAME = 'bolt_file_modifications';
export const MODEL_REGEX = /^\[Model: (.*?)\]\n\n/;
export const PROVIDER_REGEX = /\[Provider: (.*?)\]\n\n/;
export const DEFAULT_MODEL = 'claude-3-5-sonnet-20240620';
export const DEFAULT_PROVIDER = 'Anthropic';

const staticModels: ModelInfo[] = [
  { name: 'claude-3-5-sonnet-20240620', label: 'Claude 3.5 Sonnet', provider: 'Anthropic' },
  { name: 'gpt-4o', label: 'GPT-4o', provider: 'OpenAI' },
  { name: 'anthropic/claude-3.5-sonnet', label: 'Anthropic: Claude 3.5 Sonnet (OpenRouter)', provider: 'OpenRouter' },
  { name: 'anthropic/claude-3-haiku', label: 'Anthropic: Claude 3 Haiku (OpenRouter)', provider: 'OpenRouter' },
  { name: 'deepseek/deepseek-coder', label: 'Deepseek-Coder V2 236B (OpenRouter)', provider: 'OpenRouter' },
  { name: 'google/gemini-flash-1.5', label: 'Google Gemini Flash 1.5 (OpenRouter)', provider: 'OpenRouter' },
  { name: 'google/gemini-pro-1.5', label: 'Google Gemini Pro 1.5 (OpenRouter)', provider: 'OpenRouter' },
  { name: 'x-ai/grok-beta', label: "xAI Grok Beta (OpenRouter)", provider: 'OpenRouter' },
  { name: 'mistralai/mistral-nemo', label: 'OpenRouter Mistral Nemo (OpenRouter)', provider: 'OpenRouter' },
  { name: 'qwen/qwen-110b-chat', label: 'OpenRouter Qwen 110b Chat (OpenRouter)', provider: 'OpenRouter' },
  { name: 'cohere/command', label: 'Cohere Command (OpenRouter)', provider: 'OpenRouter' },
  { name: 'gemini-1.5-flash-latest', label: 'Gemini 1.5 Flash', provider: 'Google' },
  { name: 'gemini-1.5-pro-latest', label: 'Gemini 1.5 Pro', provider: 'Google' },
  { name: 'llama-3.1-70b-versatile', label: 'Llama 3.1 70b (Groq)', provider: 'Groq' },
  { name: 'llama-3.1-8b-instant', label: 'Llama 3.1 8b (Groq)', provider: 'Groq' },
  { name: 'llama-3.2-11b-vision-preview', label: 'Llama 3.2 11b (Groq)', provider: 'Groq' },
  { name: 'llama-3.2-3b-preview', label: 'Llama 3.2 3b (Groq)', provider: 'Groq' },
  { name: 'llama-3.2-1b-preview', label: 'Llama 3.2 1b (Groq)', provider: 'Groq' },
  { name: 'claude-3-opus-20240229', label: 'Claude 3 Opus', provider: 'Anthropic' },
  { name: 'claude-3-sonnet-20240229', label: 'Claude 3 Sonnet', provider: 'Anthropic' },
  { name: 'claude-3-haiku-20240307', label: 'Claude 3 Haiku', provider: 'Anthropic' },
  { name: 'gpt-4o-mini', label: 'GPT-4o Mini', provider: 'OpenAI' },
  { name: 'gpt-4-turbo', label: 'GPT-4 Turbo', provider: 'OpenAI' },
  { name: 'gpt-4', label: 'GPT-4', provider: 'OpenAI' },
  { name: 'gpt-3.5-turbo', label: 'GPT-3.5 Turbo', provider: 'OpenAI' },
<<<<<<< HEAD
  { name: 'deepseek-coder', label: 'Deepseek-Coder', provider: 'Deepseek' },
  { name: 'deepseek-chat', label: 'Deepseek-Chat', provider: 'Deepseek' },
=======
  { name: 'grok-beta', label: "xAI Grok Beta", provider: 'xAI' },
  { name: 'deepseek-coder', label: 'Deepseek-Coder', provider: 'Deepseek'},
  { name: 'deepseek-chat', label: 'Deepseek-Chat', provider: 'Deepseek'},
>>>>>>> e9d74a19
  { name: 'open-mistral-7b', label: 'Mistral 7B', provider: 'Mistral' },
  { name: 'open-mixtral-8x7b', label: 'Mistral 8x7B', provider: 'Mistral' },
  { name: 'open-mixtral-8x22b', label: 'Mistral 8x22B', provider: 'Mistral' },
  { name: 'open-codestral-mamba', label: 'Codestral Mamba', provider: 'Mistral' },
  { name: 'open-mistral-nemo', label: 'Mistral Nemo', provider: 'Mistral' },
  { name: 'ministral-8b-latest', label: 'Mistral 8B', provider: 'Mistral' },
  { name: 'mistral-small-latest', label: 'Mistral Small', provider: 'Mistral' },
  { name: 'codestral-latest', label: 'Codestral', provider: 'Mistral' },
  { name: 'mistral-large-latest', label: 'Mistral Large Latest', provider: 'Mistral' },
];

export let MODEL_LIST: ModelInfo[] = [...staticModels];

const getOllamaBaseUrl = () => {
  const defaultBaseUrl = import.meta.env.OLLAMA_API_BASE_URL || 'http://localhost:11434';
  // Check if we're in the browser
  if (typeof window !== 'undefined') {
    // Frontend always uses localhost
    return defaultBaseUrl;
  }

  // Backend: Check if we're running in Docker
  const isDocker = process.env.RUNNING_IN_DOCKER === 'true';

  return isDocker
    ? defaultBaseUrl.replace("localhost", "host.docker.internal")
    : defaultBaseUrl;
};

async function getOllamaModels(): Promise<ModelInfo[]> {
  try {
    const base_url = getOllamaBaseUrl();
    const response = await fetch(`${base_url}/api/tags`);
    const data = await response.json() as OllamaApiResponse;

    return data.models.map((model: OllamaModel) => ({
      name: model.name,
      label: `${model.name} (${model.details.parameter_size})`,
      provider: 'Ollama',
    }));
  } catch (e) {
    return [];
  }
}

async function getOpenAILikeModels(): Promise<ModelInfo[]> {
  try {
    const base_url = import.meta.env.OPENAI_LIKE_API_BASE_URL || "";
    if (!base_url) {
      return [];
    }
    const api_key = import.meta.env.OPENAI_LIKE_API_KEY ?? "";
    const response = await fetch(`${base_url}/models`, {
      headers: {
        Authorization: `Bearer ${api_key}`,
      }
    });
    const res = await response.json() as any;
    return res.data.map((model: any) => ({
      name: model.id,
      label: model.id,
      provider: 'OpenAILike',
    }));
  } catch (e) {
    return []
  }

}
async function initializeModelList(): Promise<void> {
  const ollamaModels = await getOllamaModels();
  const openAiLikeModels = await getOpenAILikeModels();
  MODEL_LIST = [...ollamaModels, ...openAiLikeModels, ...staticModels];
}
initializeModelList().then();
export { getOllamaModels, getOpenAILikeModels, initializeModelList };<|MERGE_RESOLUTION|>--- conflicted
+++ resolved
@@ -34,14 +34,9 @@
   { name: 'gpt-4-turbo', label: 'GPT-4 Turbo', provider: 'OpenAI' },
   { name: 'gpt-4', label: 'GPT-4', provider: 'OpenAI' },
   { name: 'gpt-3.5-turbo', label: 'GPT-3.5 Turbo', provider: 'OpenAI' },
-<<<<<<< HEAD
-  { name: 'deepseek-coder', label: 'Deepseek-Coder', provider: 'Deepseek' },
-  { name: 'deepseek-chat', label: 'Deepseek-Chat', provider: 'Deepseek' },
-=======
   { name: 'grok-beta', label: "xAI Grok Beta", provider: 'xAI' },
   { name: 'deepseek-coder', label: 'Deepseek-Coder', provider: 'Deepseek'},
   { name: 'deepseek-chat', label: 'Deepseek-Chat', provider: 'Deepseek'},
->>>>>>> e9d74a19
   { name: 'open-mistral-7b', label: 'Mistral 7B', provider: 'Mistral' },
   { name: 'open-mixtral-8x7b', label: 'Mistral 8x7B', provider: 'Mistral' },
   { name: 'open-mixtral-8x22b', label: 'Mistral 8x22B', provider: 'Mistral' },
