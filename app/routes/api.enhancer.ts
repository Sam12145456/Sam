--- conflicted
+++ resolved
@@ -1,13 +1,8 @@
 import { type ActionFunctionArgs } from '@remix-run/cloudflare';
 import { streamText } from '~/lib/.server/llm/stream-text';
 import { stripIndents } from '~/utils/stripIndent';
-<<<<<<< HEAD
-import type { IProviderSetting, ProviderInfo } from '~/types/model';
-import { generateId } from 'ai';
-=======
 import type { ProviderInfo } from '~/types/model';
 import { getApiKeysFromCookie, getProviderSettingsFromCookie } from '~/lib/api/cookies';
->>>>>>> d62e211d
 
 export async function action(args: ActionFunctionArgs) {
   return enhancerAction(args);
@@ -46,7 +41,6 @@
     const result = await streamText({
       messages: [
         {
-          id: generateId(),
           role: 'user',
           content:
             `[Model: ${model}]\n\n[Provider: ${providerName}]\n\n` +
@@ -80,7 +74,7 @@
           `,
         },
       ],
-      env: context.cloudflare.env,
+      env: context.cloudflare?.env as any,
       apiKeys,
       providerSettings,
     });
